<<<<<<< HEAD
import gymnasium
import ale_py
import numpy as np
import sys
import keyboard
import torch

# 導入我們的 encoder
from encoder import create_encoder, encode_pong_observation

np.set_printoptions(threshold=sys.maxsize)


class Pong:
    """ Pong interface with ViT Encoder integration """
    def __init__(self, VIEW=True, PLAY=False, use_encoder=False):
        gymnasium.register_envs(ale_py)
        render_mode = "human" if (VIEW or PLAY) else "rgb_array"
        self.env = gymnasium.make("ALE/Pong-v5", render_mode=render_mode, frameskip=1)
        self.env.reset()
        self.PLAY = PLAY
        self.PREV = None
        
        # 初始化 encoder（如果需要）
        self.use_encoder = use_encoder
        if self.use_encoder:
            print("Initializing ViT Encoder...")
            self.encoder = create_encoder()
            self.encoder.eval()  # 設定為評估模式
            print("✅ Encoder is ready")
            
            # 用於儲存編碼後的觀察值
            self.encoded_observations = []

    def visualize(self, FRAMES=10):
        """Runs Pong at 30FPS for FRAMES amount of frames"""
        for i in range(FRAMES):
            # 獲取 RGB 畫面
            obs = self.env.unwrapped.get_wrapper_attr("ale").getScreenRGB()
            
            # 如果使用 encoder，編碼當前畫面
            if self.use_encoder:
                latent = encode_pong_observation(self.encoder, obs)
                self.encoded_observations.append(latent)
                
                # 每 100 幀顯示一次編碼資訊
                if i % 100 == 0:
                    print(f"Frame {i}: Latent representation shape = {latent.shape}")
            
            # 獲取動作
            action = self.getPlay() if self.PLAY else self.getAction(obs)

            obs, reward, terminated, truncated, info = self.env.step(action)

            if terminated or truncated:
                obs, info = self.env.reset()

        self.env.close()
        print(f"Finished running PONG for: {FRAMES} frames")
        
        if self.use_encoder:
            print(f"{len(self.encoded_observations)} observations were collected and encoded.")
            self.save_encoded_observations()

    def save_encoded_observations(self, filename="encoded_observations.pt"):
        """儲存編碼後的觀察值供後續訓練使用"""
        if not self.encoded_observations:
            print("No observations were collected and encoded.")
            return
        
        # 將所有觀察值堆疊成一個 tensor
        encoded_tensor = torch.cat(self.encoded_observations, dim=0)
        torch.save(encoded_tensor, filename)
        print(f"✅ Saved encoded observations to {filename}")
        print(f"   Shape: {encoded_tensor.shape}")

    def getAction(self, obs):
        """
        使用編碼後的觀察值來決定動作
        這裡可以整合您的 AI 模型
        """
        # 選項 1: 使用原始像素找球
        masked = (obs == 236).all(axis=2)
        
        # 選項 2: 如果使用 encoder，可以在潛在空間中分析
        if self.use_encoder and len(self.encoded_observations) > 0:
            # 獲取最新的潛在表示
            latent = self.encoded_observations[-1]
            
            # TODO: 在這裡可以加入您的 AI 決策邏輯
            # 例如：使用潛在表示預測最佳動作
            # action = your_policy_network(latent)
            pass
        
        # 目前還是隨機動作
        return self.env.action_space.sample()

    def getPlay(self):
        """If player controlled, check keyboard inputs for actions"""
        if keyboard.is_pressed('w') or keyboard.is_pressed('up'):
            return 2
        elif keyboard.is_pressed('s') or keyboard.is_pressed('down'):
            return 3
        return 0


# ============ 使用範例 ============
if __name__ == "__main__":
    print("=" * 60)
    print("Pong with ViT Encoder Test")
    print("=" * 60)
    
    # 創建 Pong 實例並啟用 encoder
    game = Pong(VIEW=True, PLAY=False, use_encoder=True)
    
    # 運行 300 幀以收集編碼數據
    game.visualize(FRAMES=300)
    
    print("\n✅ Test completed!")
=======
import keyboard
import gymnasium
import ale_py
import numpy as np
import sys
np.set_printoptions(threshold=sys.maxsize)

#Color masks to figure out the ball and paddle positions
BALL_COLOR = 236
PADDLE_COLOR = np.array([92, 186, 92])

BORDER_ROWS = np.array([24,  25,  26,  27,  28,  29,  30,  31,  32,  33, 194,
                       195, 196, 197, 198, 199, 200, 201, 202, 203, 204, 205, 206, 207, 208, 209])
TOP_BORDER = 33

PADDLE_X = 141.5
V_EPS = 0.001


class Pong:
    """ Pong interface for accessing and interacting the ALE Gymnasium Pong model """

    def __init__(self, VIEW=True, PLAY=False, EPS=0.01):
        gymnasium.register_envs(ale_py)
        render_mode = "human" if (VIEW or PLAY) else "rgb_array"
        self.env = gymnasium.make(
            "ALE/Pong-v5", render_mode=render_mode, frameskip=1, repeat_action_probability=0.0)
        self.env.reset()
        self.PLAY = PLAY
        self.PREV = None
        self.EPS = EPS

    def visualize(self, FRAMES=10):
        """Runs Pong at 30FPS for FRAMES amount of frames
        Arguments:
        FRAMES -- integer (default 10 frames)
        """
        # Frame rate is 30FPS, so simulation will run for FRAMES/30 seconds
        for _ in range(FRAMES):
            obs = self.env.unwrapped.get_wrapper_attr("ale").getScreenRGB()

            if (self.PLAY):
                action = self.getPlay()
            else:
                action = self.getAction(obs)
                if (np.random.rand() < self.EPS):
                    action = self.env.action_space.sample()

            obs, reward, terminated, truncated, info = self.env.step(action)

            if terminated or truncated:
                obs, info = self.env.reset()

        self.env.close()
        print("Finished running PONG for: %i frames" % FRAMES)

    # ------------------------------------  PHYSICS LOGIC  ------------------------------------- #
    #                                                                                            #
    #  Calculate where the BALL will intercept the PADDLE's X-COORD and move towards that point  #
    #  Math:   -We use this equation:                                                            #
    #              C_NEW = C_PREV + V_C * TIME (where C == Coordinate, V == Velocity)            #
    #          -Rearrange to solve for the TIME the BALL intercepts the PADDLE X-COORD (141.5):  #
    #              TIME = (X_NEW - X_PREV) / V_X                                                 #
    #          -Now solve for the BALL's Y-COORD at that TIME:                                   #
    #              Y_HIT = Y_PREV + V_Y * TIME                                                   #
    #  Note: PADDLE's X-COORD is always 141.5                                                    #
    # ------------------------------------------------------------------------------------------ #

    def getAction(self, obs):
        """Automatically get best action by calculating the position of the BALL when it intercepts the PADDLE and moving towards it """

        # Get boundary positions of each: [top left corner, bottom right corner]
        BALL = self.getBallLocation(obs)
        PADDLE = self.getPaddleLocation(obs)

        if (BALL is not None and PADDLE is not None):

            # Calculate the center of each object: [TOP_CORNER + BOTTOM_CORNER] / 2
            BALL_CENTER = np.add(BALL[0], BALL[1]) / 2
            PADDLE_CENTER = np.add(PADDLE[0], PADDLE[1]) / 2

            if (self.PREV is not None):
                V = np.subtract(BALL_CENTER, self.PREV)
                if (V[1] > V_EPS):
                    TIME = (PADDLE_X - BALL_CENTER[1]) / V[1]
                    Y_HIT = BALL_CENTER[0] + V[0]*TIME
                    if (Y_HIT > PADDLE_CENTER[0]):
                        return 3
                    elif (Y_HIT < PADDLE_CENTER[0]):
                        return 2
            self.PREV = BALL_CENTER
        return 0

    def getBallLocation(self, obs):
        """Given a current RGB stream of the pixels, identify the location of the ball. Note: The ball doesn't seem to generate until the 60th frame"""

        # Get a mask where the values match our color
        color_mask = (obs == BALL_COLOR).all(axis=2)

        # Apply the mask to only get the indices that are rgb(COLOR, COLOR, COLOR)
        indices = np.argwhere(color_mask)

        # The ball is coordinates not in the BORDER
        ball_mask = ~np.isin(indices[:, 0], BORDER_ROWS)
        BALL = indices[ball_mask]

        # Return the top left corner and bottom right corner of the BALL if it exists
        if (BALL.size > 0):
            return np.array([BALL[0, :], BALL[BALL.shape[0]-1, :]])
        return None

    def getPaddleLocation(self, obs):
        """Helper function to determine the position of the GREEN Paddle. Note: GREEN paddle seems to load on the 3rd frame"""

        color_mask = (obs == PADDLE_COLOR).all(axis=2)
        indices = np.argwhere(color_mask)

        paddle_mask = indices[:, 0] > TOP_BORDER
        PADDLE = indices[paddle_mask]

        if (PADDLE.size > 0):
            return np.array([PADDLE[0, :], PADDLE[PADDLE.shape[0]-1, :]])
        return None

    def getPlay(self):
        """If player controlled, check keyboard inputs for actions"""
        if keyboard.is_pressed('w') or keyboard.is_pressed('up'):
            return 2
        elif keyboard.is_pressed('s') or keyboard.is_pressed('down'):
            return 3
        return 0
>>>>>>> 8b3ac49f
<|MERGE_RESOLUTION|>--- conflicted
+++ resolved
@@ -1,4 +1,4 @@
-<<<<<<< HEAD
+
 import gymnasium
 import ale_py
 import numpy as np
@@ -11,122 +11,7 @@
 
 np.set_printoptions(threshold=sys.maxsize)
 
-
-class Pong:
-    """ Pong interface with ViT Encoder integration """
-    def __init__(self, VIEW=True, PLAY=False, use_encoder=False):
-        gymnasium.register_envs(ale_py)
-        render_mode = "human" if (VIEW or PLAY) else "rgb_array"
-        self.env = gymnasium.make("ALE/Pong-v5", render_mode=render_mode, frameskip=1)
-        self.env.reset()
-        self.PLAY = PLAY
-        self.PREV = None
-        
-        # 初始化 encoder（如果需要）
-        self.use_encoder = use_encoder
-        if self.use_encoder:
-            print("Initializing ViT Encoder...")
-            self.encoder = create_encoder()
-            self.encoder.eval()  # 設定為評估模式
-            print("✅ Encoder is ready")
-            
-            # 用於儲存編碼後的觀察值
-            self.encoded_observations = []
-
-    def visualize(self, FRAMES=10):
-        """Runs Pong at 30FPS for FRAMES amount of frames"""
-        for i in range(FRAMES):
-            # 獲取 RGB 畫面
-            obs = self.env.unwrapped.get_wrapper_attr("ale").getScreenRGB()
-            
-            # 如果使用 encoder，編碼當前畫面
-            if self.use_encoder:
-                latent = encode_pong_observation(self.encoder, obs)
-                self.encoded_observations.append(latent)
-                
-                # 每 100 幀顯示一次編碼資訊
-                if i % 100 == 0:
-                    print(f"Frame {i}: Latent representation shape = {latent.shape}")
-            
-            # 獲取動作
-            action = self.getPlay() if self.PLAY else self.getAction(obs)
-
-            obs, reward, terminated, truncated, info = self.env.step(action)
-
-            if terminated or truncated:
-                obs, info = self.env.reset()
-
-        self.env.close()
-        print(f"Finished running PONG for: {FRAMES} frames")
-        
-        if self.use_encoder:
-            print(f"{len(self.encoded_observations)} observations were collected and encoded.")
-            self.save_encoded_observations()
-
-    def save_encoded_observations(self, filename="encoded_observations.pt"):
-        """儲存編碼後的觀察值供後續訓練使用"""
-        if not self.encoded_observations:
-            print("No observations were collected and encoded.")
-            return
-        
-        # 將所有觀察值堆疊成一個 tensor
-        encoded_tensor = torch.cat(self.encoded_observations, dim=0)
-        torch.save(encoded_tensor, filename)
-        print(f"✅ Saved encoded observations to {filename}")
-        print(f"   Shape: {encoded_tensor.shape}")
-
-    def getAction(self, obs):
-        """
-        使用編碼後的觀察值來決定動作
-        這裡可以整合您的 AI 模型
-        """
-        # 選項 1: 使用原始像素找球
-        masked = (obs == 236).all(axis=2)
-        
-        # 選項 2: 如果使用 encoder，可以在潛在空間中分析
-        if self.use_encoder and len(self.encoded_observations) > 0:
-            # 獲取最新的潛在表示
-            latent = self.encoded_observations[-1]
-            
-            # TODO: 在這裡可以加入您的 AI 決策邏輯
-            # 例如：使用潛在表示預測最佳動作
-            # action = your_policy_network(latent)
-            pass
-        
-        # 目前還是隨機動作
-        return self.env.action_space.sample()
-
-    def getPlay(self):
-        """If player controlled, check keyboard inputs for actions"""
-        if keyboard.is_pressed('w') or keyboard.is_pressed('up'):
-            return 2
-        elif keyboard.is_pressed('s') or keyboard.is_pressed('down'):
-            return 3
-        return 0
-
-
-# ============ 使用範例 ============
-if __name__ == "__main__":
-    print("=" * 60)
-    print("Pong with ViT Encoder Test")
-    print("=" * 60)
-    
-    # 創建 Pong 實例並啟用 encoder
-    game = Pong(VIEW=True, PLAY=False, use_encoder=True)
-    
-    # 運行 300 幀以收集編碼數據
-    game.visualize(FRAMES=300)
-    
-    print("\n✅ Test completed!")
-=======
-import keyboard
-import gymnasium
-import ale_py
-import numpy as np
-import sys
-np.set_printoptions(threshold=sys.maxsize)
-
-#Color masks to figure out the ball and paddle positions
+# Color masks to figure out the ball and paddle positions
 BALL_COLOR = 236
 PADDLE_COLOR = np.array([92, 186, 92])
 
@@ -139,9 +24,9 @@
 
 
 class Pong:
-    """ Pong interface for accessing and interacting the ALE Gymnasium Pong model """
-
-    def __init__(self, VIEW=True, PLAY=False, EPS=0.01):
+    """ Pong interface for accessing and interacting the ALE Gymnasium Pong model with ViT Encoder integration """
+
+    def __init__(self, VIEW=True, PLAY=False, EPS=0.01, use_encoder=False):
         gymnasium.register_envs(ale_py)
         render_mode = "human" if (VIEW or PLAY) else "rgb_array"
         self.env = gymnasium.make(
@@ -151,15 +36,38 @@
         self.PREV = None
         self.EPS = EPS
 
+        # 初始化 encoder（如果需要）
+        self.use_encoder = use_encoder
+        if self.use_encoder:
+            print("Initializing ViT Encoder...")
+            self.encoder = create_encoder()
+            self.encoder.eval()  # 設定為評估模式
+            print("✅ Encoder is ready")
+
+            # 用於儲存編碼後的觀察值
+            self.encoded_observations = []
+
     def visualize(self, FRAMES=10):
         """Runs Pong at 30FPS for FRAMES amount of frames
         Arguments:
         FRAMES -- integer (default 10 frames)
         """
         # Frame rate is 30FPS, so simulation will run for FRAMES/30 seconds
-        for _ in range(FRAMES):
+        for i in range(FRAMES):
+            # 獲取 RGB 畫面
             obs = self.env.unwrapped.get_wrapper_attr("ale").getScreenRGB()
 
+            # 如果使用 encoder，編碼當前畫面
+            if self.use_encoder:
+                latent = encode_pong_observation(self.encoder, obs)
+                self.encoded_observations.append(latent)
+
+                # 每 100 幀顯示一次編碼資訊
+                if i % 100 == 0:
+                    print(
+                        f"Frame {i}: Latent representation shape = {latent.shape}")
+
+            # 獲取動作
             if (self.PLAY):
                 action = self.getPlay()
             else:
@@ -173,8 +81,25 @@
                 obs, info = self.env.reset()
 
         self.env.close()
-        print("Finished running PONG for: %i frames" % FRAMES)
-
+        print(f"Finished running PONG for: {FRAMES} frames")
+
+        if self.use_encoder:
+            print(
+                f"{len(self.encoded_observations)} observations were collected and encoded.")
+            self.save_encoded_observations()
+
+    def save_encoded_observations(self, filename="encoded_observations.pt"):
+        """儲存編碼後的觀察值供後續訓練使用"""
+        if not self.encoded_observations:
+            print("No observations were collected and encoded.")
+            return
+
+        # 將所有觀察值堆疊成一個 tensor
+        encoded_tensor = torch.cat(self.encoded_observations, dim=0)
+        torch.save(encoded_tensor, filename)
+        print(f"✅ Saved encoded observations to {filename}")
+        print(f"   Shape: {encoded_tensor.shape}")
+    
     # ------------------------------------  PHYSICS LOGIC  ------------------------------------- #
     #                                                                                            #
     #  Calculate where the BALL will intercept the PADDLE's X-COORD and move towards that point  #
@@ -188,7 +113,23 @@
     # ------------------------------------------------------------------------------------------ #
 
     def getAction(self, obs):
-        """Automatically get best action by calculating the position of the BALL when it intercepts the PADDLE and moving towards it """
+        """
+        Automatically get best action by calculating the position of the BALL when it intercepts the PADDLE and moving towards it
+        使用編碼後的觀察值來決定動作
+        這裡可以整合您的 AI 模型
+        """
+
+        # 選項 2: 如果使用 encoder，可以在潛在空間中分析
+        if self.use_encoder and len(self.encoded_observations) > 0:
+            # 獲取最新的潛在表示
+            latent = self.encoded_observations[-1]
+
+            # TODO: 在這裡可以加入您的 AI 決策邏輯
+            # 例如：使用潛在表示預測最佳動作
+            # action = your_policy_network(latent)
+            pass
+
+        # 目前還是隨機動作
 
         # Get boundary positions of each: [top left corner, bottom right corner]
         BALL = self.getBallLocation(obs)
@@ -250,4 +191,20 @@
         elif keyboard.is_pressed('s') or keyboard.is_pressed('down'):
             return 3
         return 0
->>>>>>> 8b3ac49f
+
+
+# ============ 使用範例 ============
+if __name__ == "__main__":
+    print("=" * 60)
+    print("Pong with ViT Encoder Test")
+    print("=" * 60)
+
+    # 創建 Pong 實例並啟用 encoder
+    game = Pong(VIEW=True, PLAY=False, use_encoder=True)
+
+    # 運行 300 幀以收集編碼數據
+    game.visualize(FRAMES=300)
+
+    print("\n✅ Test completed!")
+
+
